--- conflicted
+++ resolved
@@ -225,13 +225,6 @@
                 hdl = SimHandle(thing)
                 self._sub_handles[hdl.name] = hdl
                 yield hdl
-<<<<<<< HEAD
-    def __del__(self):
-        """Free handle from gpi that was allocated on construction"""
-        if self._handle is not None:
-            simulator.free_handle(self._handle)
-=======
->>>>>>> 78560394
 
     def __int__(self):
         return int(self.value)
